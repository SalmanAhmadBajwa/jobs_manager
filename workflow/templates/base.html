--- conflicted
+++ resolved
@@ -60,11 +60,7 @@
                             </a>
                             <ul class="dropdown-menu" aria-labelledby="adminMenu">
                                 {% comment %} <li><a class="dropdown-item" href="{% url 'export_to_ims' %}">Export to IMS</a></li> {% endcomment %}
-<<<<<<< HEAD
-                                <li><a class="dropdown-item" id="monthEndButton">Run Month End</a></li>
-=======
                                 <li><a class="dropdown-item" href="{% url 'month_end' %}">Run Month End</a></li>
->>>>>>> de1dbb31
                                 <li><a class="dropdown-item" href="{% url 'admin:workflow_staff_changelist' %}">Edit Staff</a></li>
                                 <li><a class="dropdown-item" href="{% url 'admin:workflow_companydefaults_changelist' %}">Edit Company Defaults</a></li>
                             </ul>
