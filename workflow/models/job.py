import logging
import uuid
from datetime import datetime
from typing import Dict, List

from django.db import models, transaction
from simple_history.models import HistoricalRecords  # type: ignore

from workflow.enums import JobPricingType
from workflow.models import CompanyDefaults
from workflow.models.invoice import Invoice

from .job_event import JobEvent

# We say . rather than workflow.models to avoid going through init,
# otherwise it would have a circular import
from .job_pricing import JobPricing

logger = logging.getLogger(__name__)


class Job(models.Model):
    name = models.CharField(max_length=100, null=False, blank=False)  # type: ignore

    id: uuid.UUID = models.UUIDField(
        primary_key=True, default=uuid.uuid4, editable=False
    )  # type: ignore

    JOB_STATUS_CHOICES: List[tuple[str, str]] = [
        ("quoting", "Quoting"),
        ("approved", "Approved"),
        ("rejected", "Rejected"),
        ("in_progress", "In Progress"),
        ("on_hold", "On Hold"),
        ("special", "Special"),
        ("completed", "Completed"),
        ("archived", "Archived"),
    ]

    STATUS_TOOLTIPS: Dict[str, str] = {
        "quoting": "The quote is currently being prepared.",
        "approved": "The quote has been approved, but work hasn't started yet.",
        "rejected": "The quote was declined.",
        "in_progress": "Work has started on this job.",
        "on_hold": "The job is on hold, possibly awaiting materials.",
        "special": "Shop jobs, upcoming shutdowns, etc.",
        "completed": "Work has finished on this job.",
        "archived": "The job has been paid for and picked up.",
    }

    client = models.ForeignKey(
        "Client",
        on_delete=models.SET_NULL,  # Option to handle if a client is deleted
        null=True,
        related_name="jobs",  # Allows reverse lookup of jobs for a client
    )
    order_number: str = models.CharField(
        max_length=100, null=True, blank=True
    )  # type: ignore
    contact_person: str = models.CharField(max_length=100)  # type: ignore
    contact_phone: str = models.CharField(  # type: ignore
        max_length=15,
        null=True,
        blank=True,
    )
    job_number: int = models.IntegerField(unique=True)  # Job 1234
    material_gauge_quantity: str = models.TextField(  # type: ignore
        blank=True,
        null=True,
        help_text=(
            "Internal notes such as the material to use. "
            "Not shown on the invoice"
        ),
    )
    description: str = models.TextField(
        blank=True,
        null=True,
        help_text="This becomes the first line item on the invoice",
    )  # type: ignore

    quote_acceptance_date: datetime = models.DateTimeField(  # type: ignore
        null=True,
        blank=True,
    )
    delivery_date = models.DateField(null=True, blank=True)  # type: ignore
    status: str = models.CharField(
        max_length=30, choices=JOB_STATUS_CHOICES, default="quoting"
    )  # type: ignore
    # Decided not to bother with parent for now since we don't have a hierarchy of jobs.
    # Can be restored.
    # Parent would provide an alternative to historical records for tracking changes.
    # parent: models.ForeignKey = models.ForeignKey(
    #     "self",
    #     null=True,
    #     blank=True,
    #     related_name="revisions",
    #     on_delete=models.SET_NULL,
    # )
    # Shop job has no client (client_id is None)

    job_is_valid = models.BooleanField(default=False)  # type: ignore
    paid: bool = models.BooleanField(default=False)  # type: ignore
    charge_out_rate = (
        models.DecimalField(  # TODO: This needs to be added to the edit job form
            max_digits=10,
            decimal_places=2,
            null=False,  # Not nullable because save() ensures a value
            blank=False,  # Should be required in forms too
        )
    )

    pricing_type = models.CharField(
        max_length=20,
        choices=JobPricingType.choices,
        default=JobPricingType.TIME_AND_MATERIALS,
        help_text="Type of pricing for the job (fixed price or time and materials).",
    )

    # Direct relationships for estimate, quote, reality
    latest_estimate_pricing = models.OneToOneField(
        "JobPricing",
        on_delete=models.CASCADE,
        null=True,
        blank=False,
        related_name="latest_estimate_for_job",
    )

    latest_quote_pricing = models.OneToOneField(
        "JobPricing",
        on_delete=models.CASCADE,
        null=True,
        blank=False,
        related_name="latest_quote_for_job",
    )

    latest_reality_pricing = models.OneToOneField(
        "JobPricing",
        on_delete=models.CASCADE,
        null=True,
        blank=False,
        related_name="latest_reality_for_job",
    )

    archived_pricings = models.ManyToManyField(
        "JobPricing",
        related_name="archived_pricings_for_job",
        blank=True,
    )
    created_at = models.DateTimeField(auto_now_add=True)
    updated_at = models.DateTimeField(auto_now=True)

    history: HistoricalRecords = HistoricalRecords()

    class Meta:
        ordering = ["job_number"]

    @property
    def shop_job(self) -> bool:
        """Indicates if this is a shop job (no client)."""
        return (
            str(self.client_id) == "00000000-0000-0000-0000-000000000001"
        )  # This is the UUID for the shop client

    @shop_job.setter
    def shop_job(self, value: bool) -> None:
        """Sets whether this is a shop job by updating the client ID."""
        if value:
            self.client_id = uuid.UUID("00000000-0000-0000-0000-000000000001")
        else:
            self.client_id = None

<<<<<<< HEAD
    @property
    def quoted(self) -> bool:
        if hasattr(self, "quote") and self.quote is not None:
            return self.quote
        return False

    @property
    def invoiced(self) -> bool:
        if hasattr(self, "invoice") and self.invoice is not None:
            return self.invoice
        return False

=======
>>>>>>> f627b2d3
    def __str__(self) -> str:
        client_name = self.client.name if self.client else "No Client"
        job_name = self.name if self.name else "No Job Name"
        return f" {self.job_number} - {job_name} for {client_name}"

    def get_display_name(self) -> str:
        return f"Job: {self.job_number}"  # type: ignore

    def save(self, *args, **kwargs):
        staff = kwargs.pop("staff", None)

        is_new = self._state.adding
        original_status = None if is_new else Job.objects.get(pk=self.pk).status

        # Step 1: Check if this is a new instance (based on `self._state.adding`)
        if not self.job_number:
            self.job_number = self.generate_unique_job_number()
            logger.debug(f"Saving job with job number: {self.job_number}")
        if self.charge_out_rate is None:
            company_defaults = CompanyDefaults.objects.first()
            self.charge_out_rate = company_defaults.charge_out_rate

        if (
            staff
            and not JobEvent.objects.filter(job=self, event_type="created").exists()
        ):
            JobEvent.objects.create(
                job=self,
                event_type="created",
                description=f"Job {self.name} created",
                staff=staff,
            )

        if is_new:
            # Creating a new job is tricky because of the circular reference.
            # We first save the job to the DB without any associated pricings, then we
            super(Job, self).save(*args, **kwargs)

            # Lazy import JobPricing using Django's apps.get_model()
            # We need to do this because of circular imports.  JobPricing imports Job

            #  Create the initial JobPricing instances
            logger.debug("Creating related JobPricing entries.")
            self.latest_estimate_pricing = JobPricing.objects.create(
                pricing_stage="estimate", job=self
            )
            self.latest_quote_pricing = JobPricing.objects.create(
                pricing_stage="quote", job=self
            )
            self.latest_reality_pricing = JobPricing.objects.create(
                pricing_stage="reality", job=self
            )
            logger.debug("Initial pricings created successfully.")

            # Save the references back to the DB
            super(Job, self).save(
                update_fields=[
                    "latest_estimate_pricing",
                    "latest_quote_pricing",
                    "latest_reality_pricing",
                ]
            )

        else:
            if original_status != self.status and staff:
                JobEvent.objects.create(
                    job=self,
                    event_type="status_change",
<<<<<<< HEAD
                    description=f"Job status changed from {original_status} to {self.status}",
=======
                    description=(
                        f"Job status changed from {original_status} "
                        f"to {self.status}"
                    ),
>>>>>>> f627b2d3
                    staff=staff,
                )

            # Step 5: Save the Job to persist everything, including relationships
            super(Job, self).save(*args, **kwargs)

    @staticmethod
    def generate_unique_job_number():
        with transaction.atomic():
            last_job = Job.objects.select_for_update().order_by("-job_number").first()
            if last_job and last_job.job_number:
                return last_job.job_number + 1
            return 1  # Start numbering from 1 if there are no existing records<|MERGE_RESOLUTION|>--- conflicted
+++ resolved
@@ -8,7 +8,6 @@
 
 from workflow.enums import JobPricingType
 from workflow.models import CompanyDefaults
-from workflow.models.invoice import Invoice
 
 from .job_event import JobEvent
 
@@ -169,21 +168,6 @@
         else:
             self.client_id = None
 
-<<<<<<< HEAD
-    @property
-    def quoted(self) -> bool:
-        if hasattr(self, "quote") and self.quote is not None:
-            return self.quote
-        return False
-
-    @property
-    def invoiced(self) -> bool:
-        if hasattr(self, "invoice") and self.invoice is not None:
-            return self.invoice
-        return False
-
-=======
->>>>>>> f627b2d3
     def __str__(self) -> str:
         client_name = self.client.name if self.client else "No Client"
         job_name = self.name if self.name else "No Job Name"
@@ -252,14 +236,10 @@
                 JobEvent.objects.create(
                     job=self,
                     event_type="status_change",
-<<<<<<< HEAD
-                    description=f"Job status changed from {original_status} to {self.status}",
-=======
                     description=(
                         f"Job status changed from {original_status} "
                         f"to {self.status}"
                     ),
->>>>>>> f627b2d3
                     staff=staff,
                 )
 
