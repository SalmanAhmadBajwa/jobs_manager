--- conflicted
+++ resolved
@@ -125,12 +125,6 @@
         if not job_files.exists():
             return Response([], status=status.HTTP_200_OK)
 
-<<<<<<< HEAD
-        return Response([
-            {"filename": file.filename, "file_path": file.file_path, "id": file.id}
-            for file in job_files
-        ], status=status.HTTP_200_OK)
-=======
         return Response(
             [
                 {"filename": file.filename, "file_path": file.file_path}
@@ -138,7 +132,6 @@
             ],
             status=status.HTTP_200_OK,
         )
->>>>>>> ecff56ee
 
     def _get_by_path(self, file_path):
         """
@@ -193,42 +186,31 @@
         """
         Update an existing job file, replacing the file and updating `print_on_jobsheet`.
         """
-<<<<<<< HEAD
+        logger.debug("Processing PUT request to update file")
+
         job_number = request.data.get("job_number")
-=======
-        logger.debug("Processing PUT request to update file")
-
-        job_number = request.data.get("job_number")
+        file_obj = request.FILES.get("files")
+        print_on_jobsheet = str(request.data.get("print_on_jobsheet")) in ["true", "True", "1"]
+
+        logger.info(f"Received PUT request - job_number: {job_number}, filename: {file_obj.name if file_obj else None}, print_on_jobsheet: {print_on_jobsheet}")
+
         if not job_number:
             logger.error("Job number not provided in request")
             return Response(
                 {"status": "error", "message": "Job number is required"}, status=400
             )
 
->>>>>>> ecff56ee
         file_obj = request.FILES.get("files")
-        print_on_jobsheet = str(request.data.get("print_on_jobsheet")) in ["true", "True", "1"]
-
-        logger.info(f"Received PUT request - job_number: {job_number}, filename: {file_obj.name if file_obj else None}, print_on_jobsheet: {print_on_jobsheet}")
-
-        if not job_number:
-            return Response({"status": "error", "message": "Job number is required"}, status=status.HTTP_400_BAD_REQUEST)
-
         if not file_obj:
-<<<<<<< HEAD
-            return Response({"status": "error", "message": "No file provided"}, status=status.HTTP_400_BAD_REQUEST)
-=======
             logger.error("No file provided in request")
             return JsonResponse(
                 {"status": "error", "message": "No file provided"}, status=400
             )
->>>>>>> ecff56ee
 
         try:
             job = Job.objects.get(job_number=job_number)
             logger.info(f"Found job with number {job_number}")
         except Job.DoesNotExist:
-<<<<<<< HEAD
             return Response({"status": "error", "message": "Job not found"}, status=status.HTTP_404_NOT_FOUND)
 
         job_file = JobFile.objects.filter(job=job, filename=file_obj.name).first()
@@ -259,42 +241,6 @@
         except Exception as e:
             logger.exception(f"Error updating file {file_path}: {str(e)}")
             return Response({"status": "error", "message": f"Error updating file: {str(e)}"}, status=status.HTTP_500_INTERNAL_SERVER_ERROR)
-=======
-            logger.error(f"Job not found with number {job_number}")
-            return
-
-        existing_files = JobFile.objects.filter(job=job, filename=file_obj.name)
-        if existing_files.exists():
-            job_file = existing_files.first()
-            file_path = os.path.join(
-                settings.DROPBOX_WORKFLOW_FOLDER, job_file.file_path
-            )
-            logger.debug(f"Found existing file at path: {file_path}")
-
-            try:
-                with open(file_path, "wb") as destination:
-                    for chunk in file_obj.chunks():
-                        destination.write(chunk)
-                logger.info(f"Successfully updated file: {file_path}")
-
-                return Response(
-                    {"status": "success", "message": "File updated successfully"},
-                    status=200,
-                )
-            except Exception as e:
-                logger.exception(f"Error updating file {file_path}: {str(e)}")
-                return Response(
-                    {"status": "error", "message": f"Error updating file: {str(e)}"},
-                    status=500,
-                )
-        else:
-            logger.error(
-                f"No existing file found for job {job_number} with name {file_obj.name}"
-            )
-            return Response(
-                {"status": "error", "message": "File not found for update"}, status=404
-            )
->>>>>>> ecff56ee
 
     def delete(self, request, file_path=None):
         """Delete a job file."""
