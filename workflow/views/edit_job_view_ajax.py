import json
import logging

from django.http import JsonResponse
from django.shortcuts import render
from django.views.decorators.http import require_http_methods
from django.views.decorators.csrf import csrf_exempt
from django.contrib.auth.decorators import login_required
from django.shortcuts import get_object_or_404
from django.utils.timezone import localtime

from workflow.helpers import DecimalEncoder, get_company_defaults
from workflow.services.file_service import sync_job_folder
from workflow.models import Job, JobEvent
from workflow.serializers import JobPricingSerializer, JobSerializer
from workflow.services.job_service import (
    get_historical_job_pricings,
    get_job_with_pricings,
    get_latest_job_pricings,
    archive_and_reset_job_pricing,  
)

logger = logging.getLogger(__name__)
DEBUG_JSON = False  # Toggle for JSON debugging


def create_job_view(request):
    return render(request, "jobs/create_job_and_redirect.html")


def api_fetch_status_values(request):
    status_values = dict(Job.JOB_STATUS_CHOICES)
    return JsonResponse(status_values)


@require_http_methods(["POST"])
def create_job_api(request):
    try:
        # Create the job with default values using the service function
        new_job = Job.objects.create()
        new_job.save(staff=request.user)

        # Log that the job and pricings have been created successfully
        logger.debug(f"New job created with ID: {new_job.id}")

        # Return the job_id as a JSON response
        return JsonResponse({"job_id": str(new_job.id)}, status=201)

    except Exception as e:
        # Catch all exceptions to ensure API always returns JSON response
        logger.exception("Error creating job")
        return JsonResponse({"error": str(e)}, status=500)


@require_http_methods(["GET"])
def fetch_job_pricing_api(request):
    job_id = request.GET.get("job_id")
    pricing_type = request.GET.get("pricing_type")

    if not job_id or not pricing_type:
        return JsonResponse({"error": "Missing job_id or pricing_type"}, status=400)

    try:
        # Retrieve the job with related pricings using the service function
        job = get_job_with_pricings(job_id)

        # Retrieve the pricing data by filtering the job pricings based on pricing_type
        pricing_data = job.pricings.filter(pricing_type=pricing_type).values()

        if not pricing_data.exists():
            return JsonResponse(
                {"error": "No data found for the provided job_id and pricing_type"},
                status=404,
            )

        # Convert to a list since JsonResponse cannot serialize QuerySets
        return JsonResponse(list(pricing_data), safe=False)

    except Job.DoesNotExist:
        return JsonResponse({"error": "Job not found"}, status=404)

    except Exception as e:
        # Log the unexpected error and return an error response
        logger.exception("Unexpected error during fetch_job_pricing_api")
        return JsonResponse({"error": str(e)}, status=500)


def form_to_dict(form):
    if form.is_valid():
        return form.cleaned_data
    else:
        return form.initial


@require_http_methods(["GET", "POST"])
def edit_job_view_ajax(request, job_id=None):
    if job_id:
        # Fetch the existing Job along with pricings
        job = get_job_with_pricings(job_id)
        logger.debug(f"Editing existing job with ID: {job.id}")
    else:
        raise ValueError("Job ID is required to edit a job")

    # Fetch All Job Pricing Revisions for Each Pricing Stage
    historical_job_pricings = get_historical_job_pricings(job)

    # Serialize the historical pricings without sections
    historical_job_pricings_serialized = [
        JobPricingSerializer(pricing).data for pricing in historical_job_pricings
    ]

    # Fetch the Latest Revision for Each Pricing Stage
    latest_job_pricings = get_latest_job_pricings(job)

    sync_job_folder(job)
    job_files = job.files.all()
    # job_files_json = json.dumps(
    #     [
    #         {
    #             "id": str(file.id),  # UUID of the file
    #             "filename": file.filename,
    #             "url": f"/media/{file.file_path}",  # File URL
    #             "uploaded_at": file.uploaded_at.isoformat(),
    #         }
    #         for file in job_files
    #     ],
    # )

    # Serialize the job files data to JSO
    # Include the Latest Revision Data
    latest_job_pricings_serialized = {
        section_name: JobPricingSerializer(latest_pricing).data
        for section_name, latest_pricing in latest_job_pricings.items()
    }

    # Serialize the job pricings data to JSON
    historical_job_pricings_json = json.dumps(
        historical_job_pricings_serialized, cls=DecimalEncoder
    )
    latest_job_pricings_json = json.dumps(
        latest_job_pricings_serialized, cls=DecimalEncoder
    )

    # Get company defaults for any shared settings or values
    company_defaults = get_company_defaults()

    # Get job events related to this job
    events = JobEvent.objects.filter(job=job).order_by("-timestamp")

    # Prepare the context to pass to the template
    context = {
        "job": job,
        "job_id": job.id,
        "events": events,
        "client_name": job.client.name if job.client else "No Client",
        "created_at": job.created_at.isoformat(),
        "company_defaults": company_defaults,
        "job_files": job_files,
        "historical_job_pricings_json": historical_job_pricings_json,  # Revisions
        "latest_job_pricings_json": latest_job_pricings_json,  # Latest version
    }

    logger.debug(
        f"Rendering template for job {job.id} with job number {job.job_number}"
    )

    if DEBUG_JSON:
        try:
            # Dump the context to JSON for logging
            logger.debug(
                "Historical pricing template data: %s",
                json.dumps(historical_job_pricings_json),
            )
            logger.debug(
                "Latest pricing being passed to template: %s",
                json.dumps(latest_job_pricings_json),
            )
        except Exception as e:
            logger.error(f"Error while dumping context: {e}")

    # Render the Template
    return render(request, "jobs/edit_job_ajax.html", context)


# Note, recommended to remove the exemption in the future
@require_http_methods(["POST"])
def autosave_job_view(request):
    try:
        logger.debug("Autosave request received")

        # Step 1: Parse the incoming JSON data
        data = json.loads(request.body)
        logger.debug(f"Parsed data: {data}")

        # Step 2: Retrieve the job by ID
        job_id = data.get("job_id")
        if not job_id:
            logger.error("Job ID missing in data")
            return JsonResponse({"error": "Job ID missing"}, status=400)

        # Fetch the existing job along with all pricings
        job = get_job_with_pricings(job_id)
        logger.debug(f"Job found: {job}")

        # Step 3: Pass the job and incoming data to a dedicated serializer
        # Add context with request
        serializer = JobSerializer(
            instance=job, data=data, partial=True, context={"request": request}
        )

        if DEBUG_JSON:
            logger.debug(f"Initial serializer data: {serializer.initial_data}")

        if serializer.is_valid():
            if DEBUG_JSON:
                logger.debug(f"Validated data: {serializer.validated_data}")
            serializer.save(staff=request.user)
            job.latest_estimate_pricing.display_entries()  # Just for debugging

            # Logging client name for better traceability
            client_name = job.client.name if job.client else "No Client"

            logger.debug(
                "Job %(id)s successfully autosaved. "
                "Current Client: %(client)s, "
                "contact_person: %(contact)s",
                {
                    "id": job_id,
                    "client": client_name,
                    "contact": job.contact_person,
                },
            )
            logger.debug(
                "job_name=%(name)s, order_number=%(order)s, contact_phone=%(phone)s",
                {
                    "name": job.name,
                    "order": job.order_number,
                    "phone": job.contact_phone,
                },
            )

            return JsonResponse({"success": True, "job_id": job.id})
        else:
            logger.error(f"Validation errors: {serializer.errors}")
            return JsonResponse(
                {"success": False, "errors": serializer.errors}, status=400
            )

    except json.JSONDecodeError:
        logger.error("Failed to parse JSON")
        return JsonResponse({"error": "Invalid JSON"}, status=400)

    except Exception as e:
        logger.exception(f"Unexpected error during autosave: {str(e)}")
        return JsonResponse({"error": "Unexpected error"}, status=500)


<<<<<<< HEAD
@require_http_methods(["POST"])
def process_month_end(request):
    """Handles month-end processing for selected jobs."""
    try:
        data = json.loads(request.body)
        job_ids = data.get("jobs", [])
        for job_id in job_ids:
            archive_and_reset_job_pricing(job_id)
        return JsonResponse({"success": True})
    except Exception as e:
        return JsonResponse({"success": False, "error": str(e)}, status=400)
=======
@login_required
@require_http_methods(["POST"])
def add_job_event(request, job_id):
    try:
        logger.debug(f"Adding job event for job ID: {job_id}")
        job = get_object_or_404(Job, id=job_id)

        data = json.loads(request.body)
        description = data.get("description")
        if not description:
            logger.warning(f"Missing description for job event on job {job_id}")
            return JsonResponse({"error": "Description required"}, status=400)
            
        logger.debug(f"Creating job event for job {job_id} with description: {description}")
        event = JobEvent.objects.create(
            job=job, 
            staff=request.user, 
            description=description,
            event_type="manual_note"
            )
        
        logger.info(f"Successfully created job event {event.id} for job {job_id}")
        return JsonResponse({
            "success": True,
            "event": {
                "timestamp": event.timestamp.isoformat(),
                "event_type": "manual_note", 
                "description": event.description,
                "staff": request.user.get_display_name() if request.user else "System"
            }
            }, status=201)

    except Job.DoesNotExist:
        logger.error(f"Job {job_id} not found when creating event")
        return JsonResponse({"error": "Job not found"}, status=404)

    except json.JSONDecodeError:
        logger.error(f"Invalid JSON payload for job {job_id}")
        return JsonResponse({"error": "Invalid JSON"}, status=400)
        
    except Exception as e:
        logger.exception(f"Unexpected error creating job event for job {job_id}: {str(e)}")
        return JsonResponse({"error": "An unexpected error occurred"}, status=500)
    
>>>>>>> f2ca9a2e
<|MERGE_RESOLUTION|>--- conflicted
+++ resolved
@@ -254,8 +254,6 @@
         logger.exception(f"Unexpected error during autosave: {str(e)}")
         return JsonResponse({"error": "Unexpected error"}, status=500)
 
-
-<<<<<<< HEAD
 @require_http_methods(["POST"])
 def process_month_end(request):
     """Handles month-end processing for selected jobs."""
@@ -267,7 +265,7 @@
         return JsonResponse({"success": True})
     except Exception as e:
         return JsonResponse({"success": False, "error": str(e)}, status=400)
-=======
+
 @login_required
 @require_http_methods(["POST"])
 def add_job_event(request, job_id):
@@ -311,5 +309,4 @@
     except Exception as e:
         logger.exception(f"Unexpected error creating job event for job {job_id}: {str(e)}")
         return JsonResponse({"error": "An unexpected error occurred"}, status=500)
-    
->>>>>>> f2ca9a2e
+    