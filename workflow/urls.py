from django.urls import path
from django.views.generic import RedirectView
from django.contrib.auth import views as auth_views

from workflow.views import (
    job_view,
    job_pricing_view,
    job_views,
    kanban_view,
    time_entry_views,
    material_entry_view,
    adjustment_entry_view,
    xero_view,
)

urlpatterns = [
    path("", RedirectView.as_view(url="/kanban/"), name="dashboard"),
    # ... API endpoints ...

    # Job views
    path("jobs/create/", job_views.JobCreateView.as_view(), name="create_job"),
    path("jobs/", job_views.JobListView.as_view(), name="job_list"),
    path("jobs/<uuid:pk>/", job_view.JobView.as_view(), name="job"),
    path("jobs/<uuid:pk>/edit/", job_views.JobUpdateView.as_view(), name="edit_job"),
    path(
<<<<<<< HEAD
        "jobs/<uuid:pk>/update_status/",
        kanban_view.update_job_status,
        name="update_job_status",
=======
        "api/fetch_status_values/",
        job_views.fetch_job_status_values,
        name="fetch_status_values",
    ),
    path(
        "api/xero/authenticate/", xero_view.xero_authenticate, name="xero_authenticate"
    ),
    path(
        "api/xero/oauth/callback",
        xero_view.xero_oauth_callback,
        name="xero_oauth_callback",
>>>>>>> 9310ee89
    ),

    # Job Pricing Create
    path(
        "jobs/<uuid:job_id>/create_pricing/",
        job_pricing_view.JobPricingCreateView.as_view(),
        name="create_job_pricing"
    ),

    # Job Pricing Update
    path(
        "job_pricing/<uuid:pk>/edit/",
        job_pricing_view.JobPricingUpdateView.as_view(),
        name="edit_job_pricing"
    ),

    # Entry URLs
    path(
        "job_pricing/<uuid:job_pricing_id>/time_entry/create/",
        time_entry_views.CreateTimeEntryView.as_view(),
        name="create_time_entry"
    ),
    path(
        "job_pricing/<uuid:job_pricing_id>/material_entry/create/",
        material_entry_view.CreateMaterialEntryView.as_view(),
        name="create_material_entry"
    ),
    path(
        "job_pricing/<uuid:job_pricing_id>/adjustment_entry/create/",
        adjustment_entry_view.CreateAdjustmentEntryView.as_view(),
        name="create_adjustment_entry"
    ),
    path(
        "time_entries/<uuid:pk>/edit/",
        time_entry_views.TimeEntryUpdateView.as_view(),
        name="edit_time_entry",
    ),
    path(
        "time_entries/success/",
        time_entry_views.TimeEntrySuccessView.as_view(),
        name="time_entry_success",
    ),

    # Kanban views
    path("kanban/", kanban_view.kanban_view, name="kanban"),
    path("kanban/fetch_jobs/<str:status>/", kanban_view.fetch_jobs, name="fetch_jobs"),

    # Login/Logout views
    path("login/", auth_views.LoginView.as_view(), name="login"),
    path("logout/", auth_views.LogoutView.as_view(), name="logout"),
]<|MERGE_RESOLUTION|>--- conflicted
+++ resolved
@@ -1,10 +1,9 @@
+from django.contrib.auth import views as auth_views
 from django.urls import path
 from django.views.generic import RedirectView
-from django.contrib.auth import views as auth_views
 
 from workflow.views import (
-    job_view,
-    job_pricing_view,
+    job_detail_view,
     job_views,
     kanban_view,
     time_entry_views,
@@ -15,19 +14,7 @@
 
 urlpatterns = [
     path("", RedirectView.as_view(url="/kanban/"), name="dashboard"),
-    # ... API endpoints ...
-
-    # Job views
-    path("jobs/create/", job_views.JobCreateView.as_view(), name="create_job"),
-    path("jobs/", job_views.JobListView.as_view(), name="job_list"),
-    path("jobs/<uuid:pk>/", job_view.JobView.as_view(), name="job"),
-    path("jobs/<uuid:pk>/edit/", job_views.JobUpdateView.as_view(), name="edit_job"),
     path(
-<<<<<<< HEAD
-        "jobs/<uuid:pk>/update_status/",
-        kanban_view.update_job_status,
-        name="update_job_status",
-=======
         "api/fetch_status_values/",
         job_views.fetch_job_status_values,
         name="fetch_status_values",
@@ -39,7 +26,29 @@
         "api/xero/oauth/callback",
         xero_view.xero_oauth_callback,
         name="xero_oauth_callback",
->>>>>>> 9310ee89
+    ),
+    path(
+        "api/xero/success/",
+        xero_view.xero_connection_success,
+        name="xero_connection_success",
+    ),
+    path(
+        "api/xero/error/", xero_view.xero_auth_error, name="xero_auth_error"
+    ),
+    path("api/xero/contacts/", xero_view.get_xero_contacts, name="xero_get_contacts"),
+    path(
+        "api/xero/refresh_token/",
+        xero_view.refresh_xero_token,
+        name="xero_refresh_token",
+    ),
+    path("jobs/create/", job_views.JobCreateView.as_view(), name="create_job"),
+    path("jobs/", job_views.JobListView.as_view(), name="job_list"),
+    path("jobs/<uuid:pk>/", job_view.JobView.as_view(), name="job"),
+    path("jobs/<uuid:pk>/edit/", job_views.JobUpdateView.as_view(), name="edit_job"),
+    path(
+        "jobs/<uuid:pk>/update_status/",
+        kanban_view.update_job_status,
+        name="update_job_status",
     ),
 
     # Job Pricing Create
